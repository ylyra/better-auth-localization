--- conflicted
+++ resolved
@@ -24,13 +24,10 @@
 - 🇯🇵 **Japanese (ja-JP)** - ✅ Complete (Thanks @HRTK92)
 - 🇸🇦 **Arabic (ar-SA)** - ✅ Complete (Thanks @mosaleh-dev)
 - 🇬🇷 **Greek (el-GR)** - ✅ Complete (Thanks @DomVournias)
-<<<<<<< HEAD
 - 🇮🇹 **Italian (it-IT)** - ✅ Complete (Thanks @mattiamalonni)
-=======
 - 🇩🇪 **German (de-DE)** - ✅ Complete (Thanks @NiklasDah)
   - 🇩🇪 **German (informal, "du") (de-DE-informal) (default)** - ✅ Complete (Thanks @NiklasDah)
   - 🇩🇪 **German (formal, "Sie") (de-DE-formal)** - ✅ Complete (Thanks @NiklasDah)
->>>>>>> deee5448
 
 ## Installation
 
