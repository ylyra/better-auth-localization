import { ES_ES } from "./es";
import { FR_FR } from "./fr";
import { PT_BR, PT_PT } from "./pt";
import { PL_PL } from "./pl";
import { ID_ID } from "./id";
import { IT_IT } from "./it";
import { AR_SA } from "./ar";
import { JA_JP } from "./ja";
import { EL_GR } from "./el";
import { SV_SE } from "./sv";
import { DE_DE_INFORMAL, DE_DE_FORMAL } from "./de";
<<<<<<< HEAD
import { KO_KO } from "./ko";
=======
import { HI_HI } from "./hi";
>>>>>>> e737732d

export const defaultTranslations = {
	"pt-BR": PT_BR,
	"pt-PT": PT_PT,
	"es-ES": ES_ES,
	"fr-FR": FR_FR,
	"pl-PL": PL_PL,
	"id-ID": ID_ID,
	"it-IT": IT_IT,
	"ar-SA": AR_SA,
	"ja-JP": JA_JP,
	"el-GR": EL_GR,
	"sv-SE": SV_SE,
	"de-DE": DE_DE_INFORMAL,
	"de-DE-formal": DE_DE_FORMAL,
	"de-DE-informal": DE_DE_INFORMAL,
<<<<<<< HEAD
	"ko": KO_KO
=======
	"hi_HI": HI_HI
>>>>>>> e737732d
};<|MERGE_RESOLUTION|>--- conflicted
+++ resolved
@@ -9,11 +9,8 @@
 import { EL_GR } from "./el";
 import { SV_SE } from "./sv";
 import { DE_DE_INFORMAL, DE_DE_FORMAL } from "./de";
-<<<<<<< HEAD
 import { KO_KO } from "./ko";
-=======
 import { HI_HI } from "./hi";
->>>>>>> e737732d
 
 export const defaultTranslations = {
 	"pt-BR": PT_BR,
@@ -30,9 +27,6 @@
 	"de-DE": DE_DE_INFORMAL,
 	"de-DE-formal": DE_DE_FORMAL,
 	"de-DE-informal": DE_DE_INFORMAL,
-<<<<<<< HEAD
-	"ko": KO_KO
-=======
+	"ko-KR": KO_KO,
 	"hi_HI": HI_HI
->>>>>>> e737732d
 };