import { ES_ES } from "./es";
import { FR_FR } from "./fr";
import { PT_BR, PT_PT } from "./pt";
import { PL_PL } from "./pl"
import { ID_ID } from "./id"
<<<<<<< HEAD
import { AR_SA } from "./ar";
=======
import { JA_JP } from "./ja"
>>>>>>> b0b63691

export const defaultTranslations = {
  "pt-BR": PT_BR,
  "pt-PT": PT_PT,
  "es-ES": ES_ES,
  "fr-FR": FR_FR,
  "pl-PL": PL_PL,
	"id-ID": ID_ID,
<<<<<<< HEAD
  "ar-SA": AR_SA,
=======
	"ja-JP": JA_JP,
>>>>>>> b0b63691
};<|MERGE_RESOLUTION|>--- conflicted
+++ resolved
@@ -3,11 +3,8 @@
 import { PT_BR, PT_PT } from "./pt";
 import { PL_PL } from "./pl"
 import { ID_ID } from "./id"
-<<<<<<< HEAD
 import { AR_SA } from "./ar";
-=======
 import { JA_JP } from "./ja"
->>>>>>> b0b63691
 
 export const defaultTranslations = {
   "pt-BR": PT_BR,
@@ -16,9 +13,6 @@
   "fr-FR": FR_FR,
   "pl-PL": PL_PL,
 	"id-ID": ID_ID,
-<<<<<<< HEAD
   "ar-SA": AR_SA,
-=======
 	"ja-JP": JA_JP,
->>>>>>> b0b63691
 };