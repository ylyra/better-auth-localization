import { ES_ES } from "./es";
import { FR_FR } from "./fr";
import { PT_BR, PT_PT } from "./pt";
import { PL_PL } from "./pl";
import { ID_ID } from "./id";
import { IT_IT } from "./it";
import { AR_SA } from "./ar";
import { JA_JP } from "./ja";
import { EL_GR } from "./el";
import { SV_SE } from "./sv";
import { DE_DE_INFORMAL, DE_DE_FORMAL } from "./de";
<<<<<<< HEAD
import { ZH_HANS } from "./zh-hans";
=======
import { KO_KO } from "./ko";
import { HI_HI } from "./hi";
>>>>>>> 0bbd3553

export const defaultTranslations = {
	"pt-BR": PT_BR,
	"pt-PT": PT_PT,
	"es-ES": ES_ES,
	"fr-FR": FR_FR,
	"pl-PL": PL_PL,
	"id-ID": ID_ID,
	"it-IT": IT_IT,
	"ar-SA": AR_SA,
	"ja-JP": JA_JP,
	"el-GR": EL_GR,
	"sv-SE": SV_SE,
	"de-DE": DE_DE_INFORMAL,
	"de-DE-formal": DE_DE_FORMAL,
	"de-DE-informal": DE_DE_INFORMAL,
<<<<<<< HEAD
	"zh-Hans": ZH_HANS
=======
	"ko-KR": KO_KO,
	"hi_HI": HI_HI
>>>>>>> 0bbd3553
};<|MERGE_RESOLUTION|>--- conflicted
+++ resolved
@@ -9,12 +9,9 @@
 import { EL_GR } from "./el";
 import { SV_SE } from "./sv";
 import { DE_DE_INFORMAL, DE_DE_FORMAL } from "./de";
-<<<<<<< HEAD
 import { ZH_HANS } from "./zh-hans";
-=======
 import { KO_KO } from "./ko";
 import { HI_HI } from "./hi";
->>>>>>> 0bbd3553
 
 export const defaultTranslations = {
 	"pt-BR": PT_BR,
@@ -31,10 +28,7 @@
 	"de-DE": DE_DE_INFORMAL,
 	"de-DE-formal": DE_DE_FORMAL,
 	"de-DE-informal": DE_DE_INFORMAL,
-<<<<<<< HEAD
-	"zh-Hans": ZH_HANS
-=======
+	"zh-Hans": ZH_HANS,
 	"ko-KR": KO_KO,
-	"hi_HI": HI_HI
->>>>>>> 0bbd3553
+	"hi-HI": HI_HI
 };