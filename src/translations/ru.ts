--- conflicted
+++ resolved
@@ -1,16 +1,6 @@
 import type { ErrorCodesType } from "../types";
 
 export const RU_RU = {
-<<<<<<< HEAD
-	// User related errors
-	USER_NOT_FOUND: "Пользователь не найден",
-	FAILED_TO_CREATE_USER: "Ошибка при создании пользователя",
-	FAILED_TO_UPDATE_USER: "Ошибка при обновлении пользователя",
-	USER_ALREADY_EXISTS: "Пользователь уже существует",
-	USER_EMAIL_NOT_FOUND: "Email пользователя не найден",
-	USER_ALREADY_HAS_PASSWORD:
-		"У пользователя уже есть пароль. Укажите этот пароль для удаления аккаунта.",
-=======
   // User related errors
   USER_NOT_FOUND: "Пользователь не найден",
   FAILED_TO_CREATE_USER: "Ошибка при создании пользователя",
@@ -20,7 +10,6 @@
   USER_ALREADY_HAS_PASSWORD:
     "У пользователя уже есть пароль. Укажите этот пароль для удаления аккаунта.",
   USER_ALREADY_EXISTS_USE_ANOTHER_EMAIL: "Пользователь уже существует. Используйте другой email.",
->>>>>>> cfdc06e8
 
 	// Session related errors
 	FAILED_TO_CREATE_SESSION: "Ошибка при создании сессии",
